#include "videoDecoder.h"

VideoDecoder::VideoDecoder(QObject* parent) :
    QObject(parent),
    formatContext(nullptr),
    codecContext(nullptr),
    inputOptions(nullptr),
    videoStreamIndex(-1),
    currentFrameIndex(0),
    m_width(1920),
    m_height(1080),
    m_framerate(25.0),
    m_format(AVPixelFormat::AV_PIX_FMT_YUV420P),
    m_fileName(""),
    metadata() {
}

VideoDecoder::~VideoDecoder() {
    closeFile();
}

void VideoDecoder::setDimensions(int width, int height) {
    m_width = width;
    m_height = height;
    av_dict_set(&inputOptions, "video_size", (std::to_string(m_width) + "x" + std::to_string(m_height)).c_str(), 0);
}

void VideoDecoder::setFramerate(double framerate) {
    m_framerate = framerate;
    av_dict_set(&inputOptions, "framerate", std::to_string(m_framerate).c_str(), 0);
}

void VideoDecoder::setFormat(AVPixelFormat format) {
    m_format = format;
}

void VideoDecoder::setFileName(const std::string& fileName) {
    m_fileName = fileName;
}

void VideoDecoder::setFrameQueue(std::shared_ptr<FrameQueue> frameQueue) {
    m_frameQueue = frameQueue;
}


/**
 * @brief Opens a video file for decoding and initializes FrameMeta object.
 */
void VideoDecoder::openFile() {
    // Close any previously opened file
    closeFile();

    // av_dict_set(&input_options, "framerate", std::to_string(m_framerate).c_str(), 0);
    // av_dict_set(&input_options, "pixel_format", "yuv420p", 0);

    // Open input file
    if (avformat_open_input(&formatContext, m_fileName.c_str(), nullptr, &inputOptions) < 0) {
        ErrorReporter::instance().report("Could not open input file " + m_fileName, LogLevel::Error);
        return;
    }

    // Retrieve stream information
    if (avformat_find_stream_info(formatContext, nullptr) < 0) {
        ErrorReporter::instance().report("Could not find stream information", LogLevel::Error);
        closeFile();
        return;
    }

    // Find the video stream
    videoStreamIndex = av_find_best_stream(formatContext, AVMEDIA_TYPE_VIDEO, -1, -1, nullptr, 0);
    if (videoStreamIndex < 0) {
        ErrorReporter::instance().report("Could not find video stream", LogLevel::Error);
        closeFile();
        return;
    }

    AVStream* videoStream = formatContext->streams[videoStreamIndex];

    // Find decoder for the video stream
    const AVCodec* codec = avcodec_find_decoder(videoStream->codecpar->codec_id);
    if (!codec) {
        ErrorReporter::instance().report("Unsupported codec", LogLevel::Error);
        closeFile();
        return;
    }

    // Allocate codec context
    codecContext = avcodec_alloc_context3(codec);
    if (!codecContext) {
        ErrorReporter::instance().report("Could not allocate codec context", LogLevel::Error);
        closeFile();
        return;
    }

    // Copy codec parameters to context
    if (avcodec_parameters_to_context(codecContext, videoStream->codecpar) < 0) {
        ErrorReporter::instance().report("Could not copy codec parameters to context", LogLevel::Error);
        closeFile();
        return;
    }

    // Open codec
    if (avcodec_open2(codecContext, codec, nullptr) < 0) {
        ErrorReporter::instance().report("Could not open codec", LogLevel::Error);
        closeFile();
        return;
    }

    AVRational timeBase;
    AVRational targetTimebase = av_d2q(1.0 / m_framerate, 1000000);
    // For raw YUV, or if videoStream->time_base doesn't exist, calculate timebase from framerate (fps)
    if (isYUV(codecContext->codec_id)
    || !videoStream->time_base.num || !videoStream->time_base.den) {
        timeBase = targetTimebase;
        m_needsTimebaseConversion = false;
    } else {
        timeBase = videoStream->time_base;
        // Compare stream timebase to target (1/fps)
        m_needsTimebaseConversion = (timeBase.num != targetTimebase.num || timeBase.den != targetTimebase.den);
    }

    // Calculate Y and UV dimensions using FFmpeg pixel format descriptor
    const AVPixFmtDescriptor* pixDesc = av_pix_fmt_desc_get(codecContext->pix_fmt);
    // int yWidth = codecContext->width;
    // int yHeight = codecContext->height;
    int uvWidth = AV_CEIL_RSHIFT(m_width, pixDesc->log2_chroma_w);
    int uvHeight = AV_CEIL_RSHIFT(m_height, pixDesc->log2_chroma_h);

    metadata.setYWidth(m_width);
    metadata.setYHeight(m_height);
    metadata.setUVWidth(uvWidth);
    metadata.setUVHeight(uvHeight);
    metadata.setPixelFormat(codecContext->pix_fmt);
    metadata.setTimeBase(timeBase);
    metadata.setSampleAspectRatio(videoStream->sample_aspect_ratio);
    metadata.setColorRange(codecContext->color_range);
    metadata.setColorSpace(codecContext->colorspace);
    metadata.setFilename(m_fileName);
    metadata.setDuration(getDurationMs());
    metadata.setTotalFrames(getTotalFrames());

    if (isYUV(codecContext->codec_id)) {
        int ySize = m_width * m_height;
        int uvSize = ySize / 4;
        int frameSize = ySize + 2 * uvSize;

        QFileInfo info(QString::fromStdString(m_fileName));
        int64_t fileSize = info.size();
        yuvTotalFrames = fileSize / frameSize;
    }

    currentFrameIndex = 0;

    return;
}

/**
 * @brief Loads a video frame into the decoder.
 *
 * This function attempts to load a frame using the provided FrameData pointer.
 * It first checks if the decoder is properly initialized and emits a signal if not.
 * If the codec is a raw YUV format, it loads the frame directly without decoding.
 * Otherwise, it uses the standard decoding path for compressed codecs.
 *
 * @param frameData Pointer to the FrameData structure containing frame information.
 *
 * @note Emits the frameLoaded(bool) signal to indicate success or failure.
 */
void VideoDecoder::loadFrames(int num_frames, int direction = 1) {
<<<<<<< HEAD
=======

>>>>>>> 4e3dbf7e
    if (num_frames == 0) {
        emit framesLoaded(true);
        return;
    }
    // qDebug() << "VideoDecoder::loadFrame called with frameData: " << frameData;

    if (!formatContext || !codecContext) {
        ErrorReporter::instance().report("VideoDecoder not properly initialized", LogLevel::Error);
        emit framesLoaded(false);
    }

    bool isRawYUV = isYUV(codecContext->codec_id);
    int64_t maxpts = -1;
    int64_t minpts = INT64_MAX;

    // Seek to correct frame before loading
    if (direction == -1) {
        if (currentFrameIndex == 0) {
            qDebug() << "At the beginning of the video, cannot seek backward";
            m_frameQueue->updateTail(0);
            ErrorReporter::instance().report("Cannot seek backward", LogLevel::Warning);
            emit framesLoaded(false);
            return;
        }
        // currentFrameIndex = localTail - num_frames + 1;
        currentFrameIndex -= num_frames + 1;
        if (currentFrameIndex < 0) {
            currentFrameIndex = 0;
        }
        seekTo(currentFrameIndex);
        qDebug() << "VideoDecoder::seeking to " << currentFrameIndex;
        // Make sure we don't load more than half of the queue size
        num_frames = std::min(num_frames, m_frameQueue->getSize() / 2);
    }

    localTail = currentFrameIndex;

    for (int i = 0; i < num_frames; ++i) {
        int64_t temp_pts;
        if (isRawYUV) {
            temp_pts = loadYUVFrame();
        } else {
            temp_pts = loadCompressedFrame();
            qDebug() << "VideoDecoder::loadCompressedFrame returned pts: " << temp_pts;
        }
        maxpts = std::max(maxpts, temp_pts);
        minpts = std::min(minpts, std::max(temp_pts, 0LL));
    }

    if (direction == 1) {
        m_frameQueue->updateTail(maxpts);
    } else {
        // m_frameQueue->updateTail(localTail);
        m_frameQueue->updateTail(minpts);
    }

    emit framesLoaded(true);
}

FrameMeta VideoDecoder::getMetaData() {
    return metadata;
}

void VideoDecoder::closeFile() {
    if (codecContext) {
        avcodec_free_context(&codecContext);
        codecContext = nullptr;
    }

    if (formatContext) {
        avformat_close_input(&formatContext);
        formatContext = nullptr;
    }

    videoStreamIndex = -1;
    currentFrameIndex = 0;
}

bool VideoDecoder::isYUV(AVCodecID codecId) {
    switch (codecId) {
    case AV_CODEC_ID_RAWVIDEO:
    case AV_CODEC_ID_YUV4:
        return true;
    default:
        return false;
    }
}

int64_t VideoDecoder::loadYUVFrame() {
    AVPacket* tempPacket = av_packet_alloc();
    if (!tempPacket) {
        ErrorReporter::instance().report("Could not allocate packet", LogLevel::Error);
        emit framesLoaded(false);
        return -1;
    }

    int ret;
    int64_t pts = -1;
    while ((ret = av_read_frame(formatContext, tempPacket)) >= 0) {
        if (tempPacket->stream_index == videoStreamIndex) {
            int retFlag;
            pts = currentFrameIndex;
            FrameData* frameData = m_frameQueue->getTailFrame(pts);
            copyFrame(tempPacket, frameData, retFlag);
            if (retFlag == 2)
                break;
            return pts;
        }
    }

    if (ret < 0 && ret != AVERROR_EOF) {
        ErrorReporter::instance().report("Failed to read raw YUV frame", LogLevel::Error);
    }

    av_packet_free(&tempPacket);
    return pts;
}

int64_t VideoDecoder::loadCompressedFrame() {
    // Allocate packet for decoding operation
    AVPacket* tempPacket = av_packet_alloc();
    if (!tempPacket) {
        ErrorReporter::instance().report("Could not allocate packet", LogLevel::Error);
        emit framesLoaded(false);
        return -1;
    }

    int ret;
    int64_t pts = -1;
    // Read frames until we get a video frame
    while ((ret = av_read_frame(formatContext, tempPacket)) >= 0) {
        if (tempPacket->stream_index == videoStreamIndex) {
            // Send packet to decoder
            ret = avcodec_send_packet(codecContext, tempPacket);
            if (ret < 0) {
                ErrorReporter::instance().report("Failed to send packet to decoder", LogLevel::Error);
                av_packet_unref(tempPacket);
                break;
            }

            // Allocate a temporary frame for decoding
            AVFrame* tempFrame = av_frame_alloc();
            if (!tempFrame) {
                ErrorReporter::instance().report("Could not allocate temporary frame", LogLevel::Error);
                av_packet_unref(tempPacket);
                break;
            }

            ret = avcodec_receive_frame(codecContext, tempFrame);
            pts = tempFrame->pts;

            if (m_needsTimebaseConversion && pts != AV_NOPTS_VALUE) {
                pts = av_rescale_q(pts, metadata.timeBase(), av_d2q(1.0 / m_framerate, 100000));
            }

            FrameData* frameData = m_frameQueue->getTailFrame(pts);

            if (ret == 0) {
                int width = metadata.yWidth();
                int height = metadata.yHeight();
                uint8_t* dstData[4] = {frameData->yPtr(), frameData->uPtr(), frameData->vPtr(), nullptr};
                int dstLinesize[4] = {width, width / 2, width / 2, 0};

                SwsContext* swsCtx = sws_getContext(codecContext->width,
                                                    codecContext->height,
                                                    (AVPixelFormat)tempFrame->format,
                                                    width,
                                                    height,
                                                    AV_PIX_FMT_YUV420P,
                                                    SWS_BILINEAR,
                                                    nullptr,
                                                    nullptr,
                                                    nullptr);

                if (swsCtx) {
                    sws_scale(swsCtx,
                              (const uint8_t* const*)tempFrame->data,
                              tempFrame->linesize,
                              0,
                              tempFrame->height,
                              dstData,
                              dstLinesize);
                    sws_freeContext(swsCtx);

                    frameData->setPts(pts);  // Use the normalized pts
                    currentFrameIndex++;
                } else {
                    ErrorReporter::instance().report("Failed to create swsContext for YUV conversion", LogLevel::Error);
                    emit framesLoaded(false);
                }

                av_frame_free(&tempFrame);
                av_packet_unref(tempPacket);
                return pts;
            } else if (ret != AVERROR(EAGAIN)) {
                av_frame_free(&tempFrame);
                break;
            } else {
                av_frame_free(&tempFrame);
            }
        }
        av_packet_unref(tempPacket);
    }

    if (ret < 0 && ret != AVERROR_EOF) {
        ErrorReporter::instance().report("Failed to read frame", LogLevel::Error);
    }

    av_packet_free(&tempPacket);
    return -1;
}

/**
 * @brief Copies the decoded frame data into the provided FrameData structure.
 *
 * This function handles the conversion of the decoded frame data into a planar YUV format
 * and populates the FrameData structure with the Y, U, and V plane pointers.
 *
 * @param tempPacket Pointer to the AVPacket containing the decoded frame data.
 * @param frameData Pointer to the FrameData structure to populate.
 * @param retFlag Reference to an integer flag indicating success or failure of the operation.
 */
void VideoDecoder::copyFrame(AVPacket*& tempPacket, FrameData* frameData, int& retFlag) {
    retFlag = 1;
    uint8_t* packetData = tempPacket->data;

    AVPixelFormat srcFmt = metadata.format();
    int width = metadata.yWidth();
    int height = metadata.yHeight();

    // Prepare source pointers and line sizes
    uint8_t* srcData[4] = {nullptr};
    int srcLinesize[4] = {};
    av_image_fill_arrays(srcData, srcLinesize, packetData, srcFmt, width, height, 1);

    // Prepare destination pointers and line sizes (planar YUV420P)
    uint8_t* dstData[4] = {frameData->yPtr(), frameData->uPtr(), frameData->vPtr(), nullptr};
    int dstLinesize[4] = {width, width / 2, width / 2, 0};
    SwsContext* swsCtx =
        sws_getContext(width, height, srcFmt, width, height, AV_PIX_FMT_YUV420P, SWS_POINT, nullptr, nullptr, nullptr);

    if (!swsCtx) {
        ErrorReporter::instance().report("Failed to create swsContext for YUV conversion", LogLevel::Error);
        av_packet_unref(tempPacket);
        {
            retFlag = 2;
            return;
        };
    }

    // Scale and convert the YUV frame
    int res = sws_scale(swsCtx, srcData, srcLinesize, 0, height, dstData, dstLinesize);
    sws_freeContext(swsCtx);

    if (res <= 0) {
        ErrorReporter::instance().report("sws_scale failed to convert/copy YUV frame", LogLevel::Error);
        av_packet_unref(tempPacket);
        {
            retFlag = 2;
            return;
        };
    }

    frameData->setPts(currentFrameIndex);

    if (isYUV(codecContext->codec_id)) {
        if (currentFrameIndex == yuvTotalFrames - 1) {
            // qDebug() << "VideoDecoder::" << currentFrameIndex << "is end frame";
            frameData->setEndFrame(true);
            m_hitEndFrame = true;
        } else if (frameData->isEndFrame()) {
            // qDebug() << "VideoDecoder::" << currentFrameIndex << "is not end frame";
            frameData->setEndFrame(false);
        }
    }

    currentFrameIndex++;

    av_packet_unref(tempPacket);

    av_packet_free(&tempPacket);
}

int VideoDecoder::getTotalFrames() {
    if (!formatContext || videoStreamIndex < 0) {
        return -1;
    }

    if (isYUV(codecContext->codec_id) && yuvTotalFrames > 0) {
        return yuvTotalFrames;
    }

    AVStream* videoStream = formatContext->streams[videoStreamIndex];

    if (videoStream->nb_frames > 0) {
        return static_cast<int>(videoStream->nb_frames);
    }

    return -1;
}

int64_t VideoDecoder::getDurationMs() {
    if (!formatContext || videoStreamIndex < 0) {
        return -1;
    }

    AVStream* videoStream = formatContext->streams[videoStreamIndex];
    if (videoStream->duration != AV_NOPTS_VALUE) {
        return av_rescale_q(videoStream->duration, videoStream->time_base, AVRational{1, 1000});
    }

    return -1;
}

void VideoDecoder::seekTo(int64_t targetPts) {
    if (!formatContext || !codecContext || videoStreamIndex < 0) {
        ErrorReporter::instance().report("VideoDecoder not properly initialized for seeking", LogLevel::Error);
        return;
    }

    if (targetPts < 0) {
        qDebug() << "Decoder:: internal seek asked for negative pts: " << targetPts;
        targetPts = 0;
    }

    int64_t seek_timestamp = targetPts;
    if (m_needsTimebaseConversion) {
        // Convert from 1/fps to stream timebase
        AVStream* videoStream = formatContext->streams[videoStreamIndex];
        AVRational targetTimebase = av_d2q(1.0 / m_framerate, 1000000);
        seek_timestamp = av_rescale_q(targetPts, targetTimebase, videoStream->time_base);
    }

    int ret = av_seek_frame(formatContext, videoStreamIndex, seek_timestamp, AVSEEK_FLAG_BACKWARD);
    
    if (ret < 0) {
        ErrorReporter::instance().report("Failed to seek to timestamp: " + std::to_string(targetPts), LogLevel::Error);
        return;
    }

    avcodec_flush_buffers(codecContext);

    currentFrameIndex = targetPts;
}

void VideoDecoder::seek(int64_t targetPts) {
    seekTo(targetPts);
    qDebug() << "Decoder::Seeking to currentFrameIndex: " << currentFrameIndex;
    loadFrames(m_frameQueue->getSize() / 2);
    qDebug() << "Decoder::Loaded until currentFrameIndex: " << currentFrameIndex;
    emit frameSeeked(targetPts);
}<|MERGE_RESOLUTION|>--- conflicted
+++ resolved
@@ -42,7 +42,6 @@
     m_frameQueue = frameQueue;
 }
 
-
 /**
  * @brief Opens a video file for decoding and initializes FrameMeta object.
  */
@@ -108,15 +107,12 @@
 
     AVRational timeBase;
     AVRational targetTimebase = av_d2q(1.0 / m_framerate, 1000000);
+    qDebug() << "TIMEBASE: " << videoStream->time_base.num << "/" << videoStream->time_base.den;
+    qDebug() << "TARGET TIMEBASE: " << targetTimebase.num << "/" << targetTimebase.den;
     // For raw YUV, or if videoStream->time_base doesn't exist, calculate timebase from framerate (fps)
-    if (isYUV(codecContext->codec_id)
-    || !videoStream->time_base.num || !videoStream->time_base.den) {
+    if (timeBase.den != targetTimebase.den) {
         timeBase = targetTimebase;
-        m_needsTimebaseConversion = false;
-    } else {
-        timeBase = videoStream->time_base;
-        // Compare stream timebase to target (1/fps)
-        m_needsTimebaseConversion = (timeBase.num != targetTimebase.num || timeBase.den != targetTimebase.den);
+        m_needsTimebaseConversion = true;
     }
 
     // Calculate Y and UV dimensions using FFmpeg pixel format descriptor
@@ -131,7 +127,7 @@
     metadata.setUVWidth(uvWidth);
     metadata.setUVHeight(uvHeight);
     metadata.setPixelFormat(codecContext->pix_fmt);
-    metadata.setTimeBase(timeBase);
+    metadata.setTimeBase(targetTimebase);
     metadata.setSampleAspectRatio(videoStream->sample_aspect_ratio);
     metadata.setColorRange(codecContext->color_range);
     metadata.setColorSpace(codecContext->colorspace);
@@ -167,10 +163,6 @@
  * @note Emits the frameLoaded(bool) signal to indicate success or failure.
  */
 void VideoDecoder::loadFrames(int num_frames, int direction = 1) {
-<<<<<<< HEAD
-=======
-
->>>>>>> 4e3dbf7e
     if (num_frames == 0) {
         emit framesLoaded(true);
         return;
@@ -195,7 +187,6 @@
             emit framesLoaded(false);
             return;
         }
-        // currentFrameIndex = localTail - num_frames + 1;
         currentFrameIndex -= num_frames + 1;
         if (currentFrameIndex < 0) {
             currentFrameIndex = 0;
@@ -223,7 +214,6 @@
     if (direction == 1) {
         m_frameQueue->updateTail(maxpts);
     } else {
-        // m_frameQueue->updateTail(localTail);
         m_frameQueue->updateTail(minpts);
     }
 
@@ -505,7 +495,7 @@
     }
 
     int ret = av_seek_frame(formatContext, videoStreamIndex, seek_timestamp, AVSEEK_FLAG_BACKWARD);
-    
+
     if (ret < 0) {
         ErrorReporter::instance().report("Failed to seek to timestamp: " + std::to_string(targetPts), LogLevel::Error);
         return;
