--- conflicted
+++ resolved
@@ -31,8 +31,7 @@
     parser.addHelpOption();
     parser.addPositionalArgument("file", "File path");
 
-<<<<<<< HEAD
-=======
+
     QCommandLineOption graphicsApiOption(
         QStringList() << "g" << "graphics",
         QLatin1String("Select the graphics API to use. Supported values: opengl, vulkan, d3d11, d3d12, metal, null."),
@@ -43,7 +42,6 @@
     int height = 1080;
     double framerate = 25.0;
 
->>>>>>> 06eec6f2
     QCommandLineOption debugOption({"d", "debug"}, "Enable debug output");
     parser.addOption(debugOption);
     QCommandLineOption framerateOption({"f", "framerate"}, QLatin1String("Framerate"), QLatin1String("framerate"));
@@ -57,18 +55,6 @@
     }
 
     const QStringList args = parser.positionalArguments();
-<<<<<<< HEAD
-    if (args.isEmpty()) {
-        QMessageBox::critical(nullptr, "Error", "You must specify <file> -r <width>x<height>");
-        return -1;
-    }
-
-    QString filename = args.first();
-
-    bool ok1, ok2;
-    int width = parser.value(resolutionOption).split("x")[0].toInt(&ok1);
-    int height = parser.value(resolutionOption).split("x")[1].toInt(&ok2);
-=======
 
     if (parser.isSet(debugOption)) {
         qSetMessagePattern("[%{type}] %{message}");
@@ -96,8 +82,6 @@
              << "Framerate: " << parser.value(framerateOption);
 
 
-
->>>>>>> 06eec6f2
     qDebug() << "Video file path:" << filename
              << "Width:" << width << "Height:" << height
              << "Framerate: " << parser.value(framerateOption);
